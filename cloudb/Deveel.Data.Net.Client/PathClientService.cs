﻿using System;
using System.Collections.Generic;
using System.ComponentModel;
using System.IO;
using System.Reflection;
using System.Security.Principal;

using Deveel.Data.Diagnostics;

namespace Deveel.Data.Net.Client {
	public abstract class PathClientService : Component {
		protected PathClientService(IServiceAddress address, IServiceAddress managerAddress, IServiceConnector connector) {
			this.address = address;
			this.managerAddress = managerAddress;
			this.connector = connector;
			
			NetworkConfigSource netConfig = new NetworkConfigSource();
			netConfig.AddNetworkNode(managerAddress);

			network = new NetworkProfile(connector);
			network.Configuration = netConfig;

			log = LogManager.NetworkLogger;
		}

		~PathClientService() {
			Dispose(false);
		}

		private readonly IServiceAddress address;
		private readonly IServiceAddress managerAddress;
		private readonly IServiceConnector connector;
		private IMessageSerializer messageSerializer;
		private readonly Logger log;

		private IPathClientAuthorize authorize;

		private NetworkClient client;
		private readonly NetworkProfile network;
		private string transactionIdKey;

		private readonly Dictionary<string, string> pathTypes = new Dictionary<string, string>();
		private readonly List<HandlerContainer> handlers = new List<HandlerContainer>();

		protected IServiceConnector Connector {
			get { return connector; }
		}

		protected IServiceAddress ManagerAddress {
			get { return managerAddress; }
		}

		protected IServiceAddress Address {
			get { return address; }
		}

		protected NetworkClient Client {
			get { return client; }
		}

		protected abstract string Type { get; }

		protected Logger Logger {
			get { return log; }
		}

		public virtual IMessageSerializer MessageSerializer {
			get {
				if (messageSerializer == null)
					messageSerializer = new BinaryRpcMessageSerializer();
				return messageSerializer;
			}
			set { messageSerializer = value; }
		}

		public virtual IPathClientAuthorize Authorize {
			get { return authorize; }
			set { authorize = value; }
		}

		public virtual PathClienAuthorizeDelegate AuthorizeDelegate {
			get { return (authorize != null && authorize is DelegatedAuthorize) ? ((DelegatedAuthorize) authorize).Delegate : null; }
			set {
				if (value == null && (authorize != null && authorize is DelegatedAuthorize)) {
					authorize = null;
				} else {
					authorize = new DelegatedAuthorize(value);
				}
			}
		}

		public bool IsConnected {
			get { return client != null && client.IsConnected; }
		}

		public string TransactionIdKey {
			get { return transactionIdKey; }
			set { transactionIdKey = value; }
		}

		private void ScanForHandlers() {
			if (handlers.Count != 0)
				return;

			Assembly[] assemblies = AppDomain.CurrentDomain.GetAssemblies();
			for (int i = 0; i < assemblies.Length; i++) {
				Type[] types = assemblies[i].GetTypes();
				for (int j = 0; j < types.Length; j++) {
					Type type = types[j];
					if (type != typeof(IRequestHandler) &&
					    typeof(IRequestHandler).IsAssignableFrom(type) &&
					    !type.IsAbstract) {
						HandleAttribute handle = Attribute.GetCustomAttribute(type, typeof(HandleAttribute)) as HandleAttribute;
						if (handle == null)
							continue;

						handlers.Add(new HandlerContainer(this, handle.PathTypeName, type));
					}
				}
			}
		}

		private void GetPathProfiles() {
			network.Refresh();
			
			PathProfile[] profiles = network.GetPaths();
			for (int i = 0; i < profiles.Length; i++) {
				PathProfile path = profiles[i];
				pathTypes[path.Path] = path.PathType;
			}
		}

		private HandlerContainer DoGetMethodHandler(string pathName, int tryCount) {
			string pathTypeName;
			if (!pathTypes.TryGetValue(pathName, out pathTypeName)) {
				if (tryCount == 0) {
					GetPathProfiles();
					return DoGetMethodHandler(pathName, tryCount + 1);
				}

				return null;
			}

			for (int i = 0; i < handlers.Count; i++) {
				HandlerContainer container = handlers[i];
				if (container.PathTypeName == pathTypeName)
					return container;
			}

			return null;
		}

		private HandlerContainer GetMethodHandler(string pathName) {
			return DoGetMethodHandler(pathName, 0);
		}

		protected virtual void OnInit() {
		}

		private ClientRequestMessage GetMethodRequest(RequestType type, PathTransaction transaction, Stream requestStream) {
			ClientRequestMessage request = new ClientRequestMessage(Type, type, transaction.Transaction);
			if (requestStream != null) {
				Message streamedRequest = MessageSerializer.Deserialize(requestStream);
				foreach(KeyValuePair<string, object> attribute in streamedRequest.Attributes) {
					request.Attributes.Add(attribute.Key, attribute.Value);
				}
				foreach(MessageArgument argument in streamedRequest.Arguments) {
					request.Arguments.Add(argument);
				}
			}
			return request;
		}

		protected ResponseMessage HandleRequest(RequestType type, string pathName, IDictionary<string, object> args, Stream requestStream) {
			//TODO: allow having multiple handlers for the service ...
			HandlerContainer handler = GetMethodHandler(pathName);
			if (handler == null)
				throw new InvalidOperationException("No handler was found for the path '" + pathName + "' in this context.");

			if (!handler.Handler.CanHandleClientType(Type))
				throw new InvalidOperationException("The handler for the path '" + pathName + "' cannot support client of type '" + Type + "'.");

			IPathTransaction transaction;

			if (TransactionIdKey != null && (args != null && args.ContainsKey(TransactionIdKey))) {
				int tid = Convert.ToInt32(args[TransactionIdKey]);
				transaction = GetTransaction(pathName, tid);
			} else {
				transaction = CreateTransaction(pathName);
			}

<<<<<<< HEAD
			ClientMessageRequest request = GetMethodRequest(type, ((PathTransaction) transaction), requestStream);
=======
			RequestMessage request = GetMethodRequest(type, ((PathTransaction) transaction), requestStream);
>>>>>>> 1ab44f10
			if (args != null) {
				foreach(KeyValuePair<string, object> pair in args) {
					request.Attributes.Add(pair.Key, pair.Value);
				}
			}
			request.Seal();
			return handler.Handler.HandleRequest(request);
		}
		
		protected ResponseMessage HandleRequest(RequestType type, string pathName, Stream requestStream) {
			return HandleRequest(type, pathName, null, requestStream);
		}

		protected IPathTransaction CreateTransaction(string pathName) {
			HandlerContainer container = GetMethodHandler(pathName);
			if (container == null)
				throw new InvalidOperationException();

			return container.CreateTransaction(pathName);
		}

		protected IPathTransaction GetTransaction(string pathName, int id) {
			HandlerContainer container = GetMethodHandler(pathName);
			if (container == null)
				throw new ArgumentException();
			return container.GetTransaction(id);
		}

		protected virtual void OnTransactionCommitted(string pathName, IPathTransaction transaction, DataAddress dataAddress) {
		}

		protected virtual void OnTransactionDisposed(string pathName, IPathTransaction transaction) {
		}

		public void Init() {
			ScanForHandlers();

			client = new NetworkClient(managerAddress, connector);
			client.Connect();

			OnInit();
		}

		#region HandlerContainer

		private class HandlerContainer {
			private readonly PathClientService service;
			private readonly string pathTypeName;
			private readonly Type handlerType;
			private IRequestHandler handler;
			private readonly Dictionary<string, IPathContext> contexts;

			private int connId = -1;
			private readonly Dictionary<int, PathTransaction> transactions = new Dictionary<int, PathTransaction>();

			public HandlerContainer(PathClientService service, string pathTypeName, Type handlerType) {
				this.service = service;
				this.pathTypeName = pathTypeName;
				this.handlerType = handlerType;
				contexts = new Dictionary<string, IPathContext>();
			}

			public string PathTypeName {
				get { return pathTypeName; }
			}

			public IRequestHandler Handler {
				get {
					if (handler == null)
						handler = Activator.CreateInstance(handlerType, true) as IRequestHandler;
					return handler;
				}
			}

			public IPathContext GetContext(string pathName) {
				IPathContext context;
				if (!contexts.TryGetValue(pathName, out context)) {
					context = Handler.CreateContext(service.client, pathName);
					contexts[pathName] = context;
				}

				return context;
			}

			public PathTransaction CreateTransaction(string pathName) {
				IPathContext context = GetContext(pathName);
				IPathTransaction t = context.CreateTransaction();
				PathTransaction transaction = new PathTransaction(service, ++connId, context, t);
				transactions[transaction.Id] = transaction;
				return transaction;
			}

			public PathTransaction GetTransaction(int id) {
				PathTransaction transaction;
				if (transactions.TryGetValue(id, out transaction))
					return transaction;
				return null;
			}

			public void RemoveTransaction(PathTransaction transaction) {
				bool removed = transactions.Remove(transaction.Id);
				if (!removed)
					throw new InvalidOperationException();
			}
		}

		#endregion

		#region PathTransaction

		private sealed class PathTransaction : IPathTransaction {
			private readonly PathClientService service;
			private readonly IPathContext context;
			private readonly int id;
			private readonly IPathTransaction transaction;

			public PathTransaction(PathClientService service, int id, IPathContext context, IPathTransaction transaction) {
				this.service = service;
				this.id = id;
				this.transaction = transaction;
				this.context = context;
			}

			public int Id {
				get { return id; }
			}

			public void Dispose() {
				Transaction.Dispose();

				HandlerContainer container = service.GetMethodHandler(context.PathName);
				container.RemoveTransaction(this);

				service.OnTransactionDisposed(context.PathName, Transaction);
			}

			public IPathContext Context {
				get { return context; }
			}

			public IPathTransaction Transaction {
				get { return transaction; }
			}

			public DataAddress Commit() {
				DataAddress address = Transaction.Commit();

				HandlerContainer container = service.GetMethodHandler(context.PathName);
				container.RemoveTransaction(this);

				service.OnTransactionCommitted(context.PathName, Transaction, address);
				return address;
			}
		}

		#endregion

		#region DelegatedAuthorize

		private class DelegatedAuthorize : IPathClientAuthorize {
			public readonly PathClienAuthorizeDelegate Delegate;

			public DelegatedAuthorize(PathClienAuthorizeDelegate wrapped) {
				Delegate = wrapped;
			}

			public bool IsAuthorized(IIdentity identity) {
				return Delegate(identity);
			}
		}

		#endregion
	}
}<|MERGE_RESOLUTION|>--- conflicted
+++ resolved
@@ -1,370 +1,366 @@
-﻿using System;
-using System.Collections.Generic;
-using System.ComponentModel;
-using System.IO;
-using System.Reflection;
-using System.Security.Principal;
-
-using Deveel.Data.Diagnostics;
-
-namespace Deveel.Data.Net.Client {
-	public abstract class PathClientService : Component {
-		protected PathClientService(IServiceAddress address, IServiceAddress managerAddress, IServiceConnector connector) {
-			this.address = address;
-			this.managerAddress = managerAddress;
-			this.connector = connector;
-			
-			NetworkConfigSource netConfig = new NetworkConfigSource();
-			netConfig.AddNetworkNode(managerAddress);
-
-			network = new NetworkProfile(connector);
-			network.Configuration = netConfig;
-
-			log = LogManager.NetworkLogger;
-		}
-
-		~PathClientService() {
-			Dispose(false);
-		}
-
-		private readonly IServiceAddress address;
-		private readonly IServiceAddress managerAddress;
-		private readonly IServiceConnector connector;
-		private IMessageSerializer messageSerializer;
-		private readonly Logger log;
-
-		private IPathClientAuthorize authorize;
-
-		private NetworkClient client;
-		private readonly NetworkProfile network;
-		private string transactionIdKey;
-
-		private readonly Dictionary<string, string> pathTypes = new Dictionary<string, string>();
-		private readonly List<HandlerContainer> handlers = new List<HandlerContainer>();
-
-		protected IServiceConnector Connector {
-			get { return connector; }
-		}
-
-		protected IServiceAddress ManagerAddress {
-			get { return managerAddress; }
-		}
-
-		protected IServiceAddress Address {
-			get { return address; }
-		}
-
-		protected NetworkClient Client {
-			get { return client; }
-		}
-
-		protected abstract string Type { get; }
-
-		protected Logger Logger {
-			get { return log; }
-		}
-
-		public virtual IMessageSerializer MessageSerializer {
-			get {
-				if (messageSerializer == null)
-					messageSerializer = new BinaryRpcMessageSerializer();
-				return messageSerializer;
-			}
-			set { messageSerializer = value; }
-		}
-
-		public virtual IPathClientAuthorize Authorize {
-			get { return authorize; }
-			set { authorize = value; }
-		}
-
-		public virtual PathClienAuthorizeDelegate AuthorizeDelegate {
-			get { return (authorize != null && authorize is DelegatedAuthorize) ? ((DelegatedAuthorize) authorize).Delegate : null; }
-			set {
-				if (value == null && (authorize != null && authorize is DelegatedAuthorize)) {
-					authorize = null;
-				} else {
-					authorize = new DelegatedAuthorize(value);
-				}
-			}
-		}
-
-		public bool IsConnected {
-			get { return client != null && client.IsConnected; }
-		}
-
-		public string TransactionIdKey {
-			get { return transactionIdKey; }
-			set { transactionIdKey = value; }
-		}
-
-		private void ScanForHandlers() {
-			if (handlers.Count != 0)
-				return;
-
-			Assembly[] assemblies = AppDomain.CurrentDomain.GetAssemblies();
-			for (int i = 0; i < assemblies.Length; i++) {
-				Type[] types = assemblies[i].GetTypes();
-				for (int j = 0; j < types.Length; j++) {
-					Type type = types[j];
-					if (type != typeof(IRequestHandler) &&
-					    typeof(IRequestHandler).IsAssignableFrom(type) &&
-					    !type.IsAbstract) {
-						HandleAttribute handle = Attribute.GetCustomAttribute(type, typeof(HandleAttribute)) as HandleAttribute;
-						if (handle == null)
-							continue;
-
-						handlers.Add(new HandlerContainer(this, handle.PathTypeName, type));
-					}
-				}
-			}
-		}
-
-		private void GetPathProfiles() {
-			network.Refresh();
-			
-			PathProfile[] profiles = network.GetPaths();
-			for (int i = 0; i < profiles.Length; i++) {
-				PathProfile path = profiles[i];
-				pathTypes[path.Path] = path.PathType;
-			}
-		}
-
-		private HandlerContainer DoGetMethodHandler(string pathName, int tryCount) {
-			string pathTypeName;
-			if (!pathTypes.TryGetValue(pathName, out pathTypeName)) {
-				if (tryCount == 0) {
-					GetPathProfiles();
-					return DoGetMethodHandler(pathName, tryCount + 1);
-				}
-
-				return null;
-			}
-
-			for (int i = 0; i < handlers.Count; i++) {
-				HandlerContainer container = handlers[i];
-				if (container.PathTypeName == pathTypeName)
-					return container;
-			}
-
-			return null;
-		}
-
-		private HandlerContainer GetMethodHandler(string pathName) {
-			return DoGetMethodHandler(pathName, 0);
-		}
-
-		protected virtual void OnInit() {
-		}
-
-		private ClientRequestMessage GetMethodRequest(RequestType type, PathTransaction transaction, Stream requestStream) {
-			ClientRequestMessage request = new ClientRequestMessage(Type, type, transaction.Transaction);
-			if (requestStream != null) {
-				Message streamedRequest = MessageSerializer.Deserialize(requestStream);
-				foreach(KeyValuePair<string, object> attribute in streamedRequest.Attributes) {
-					request.Attributes.Add(attribute.Key, attribute.Value);
-				}
-				foreach(MessageArgument argument in streamedRequest.Arguments) {
-					request.Arguments.Add(argument);
-				}
-			}
-			return request;
-		}
-
-		protected ResponseMessage HandleRequest(RequestType type, string pathName, IDictionary<string, object> args, Stream requestStream) {
-			//TODO: allow having multiple handlers for the service ...
-			HandlerContainer handler = GetMethodHandler(pathName);
-			if (handler == null)
-				throw new InvalidOperationException("No handler was found for the path '" + pathName + "' in this context.");
-
-			if (!handler.Handler.CanHandleClientType(Type))
-				throw new InvalidOperationException("The handler for the path '" + pathName + "' cannot support client of type '" + Type + "'.");
-
-			IPathTransaction transaction;
-
-			if (TransactionIdKey != null && (args != null && args.ContainsKey(TransactionIdKey))) {
-				int tid = Convert.ToInt32(args[TransactionIdKey]);
-				transaction = GetTransaction(pathName, tid);
-			} else {
-				transaction = CreateTransaction(pathName);
-			}
-
-<<<<<<< HEAD
-			ClientMessageRequest request = GetMethodRequest(type, ((PathTransaction) transaction), requestStream);
-=======
-			RequestMessage request = GetMethodRequest(type, ((PathTransaction) transaction), requestStream);
->>>>>>> 1ab44f10
-			if (args != null) {
-				foreach(KeyValuePair<string, object> pair in args) {
-					request.Attributes.Add(pair.Key, pair.Value);
-				}
-			}
-			request.Seal();
-			return handler.Handler.HandleRequest(request);
-		}
-		
-		protected ResponseMessage HandleRequest(RequestType type, string pathName, Stream requestStream) {
-			return HandleRequest(type, pathName, null, requestStream);
-		}
-
-		protected IPathTransaction CreateTransaction(string pathName) {
-			HandlerContainer container = GetMethodHandler(pathName);
-			if (container == null)
-				throw new InvalidOperationException();
-
-			return container.CreateTransaction(pathName);
-		}
-
-		protected IPathTransaction GetTransaction(string pathName, int id) {
-			HandlerContainer container = GetMethodHandler(pathName);
-			if (container == null)
-				throw new ArgumentException();
-			return container.GetTransaction(id);
-		}
-
-		protected virtual void OnTransactionCommitted(string pathName, IPathTransaction transaction, DataAddress dataAddress) {
-		}
-
-		protected virtual void OnTransactionDisposed(string pathName, IPathTransaction transaction) {
-		}
-
-		public void Init() {
-			ScanForHandlers();
-
-			client = new NetworkClient(managerAddress, connector);
-			client.Connect();
-
-			OnInit();
-		}
-
-		#region HandlerContainer
-
-		private class HandlerContainer {
-			private readonly PathClientService service;
-			private readonly string pathTypeName;
-			private readonly Type handlerType;
-			private IRequestHandler handler;
-			private readonly Dictionary<string, IPathContext> contexts;
-
-			private int connId = -1;
-			private readonly Dictionary<int, PathTransaction> transactions = new Dictionary<int, PathTransaction>();
-
-			public HandlerContainer(PathClientService service, string pathTypeName, Type handlerType) {
-				this.service = service;
-				this.pathTypeName = pathTypeName;
-				this.handlerType = handlerType;
-				contexts = new Dictionary<string, IPathContext>();
-			}
-
-			public string PathTypeName {
-				get { return pathTypeName; }
-			}
-
-			public IRequestHandler Handler {
-				get {
-					if (handler == null)
-						handler = Activator.CreateInstance(handlerType, true) as IRequestHandler;
-					return handler;
-				}
-			}
-
-			public IPathContext GetContext(string pathName) {
-				IPathContext context;
-				if (!contexts.TryGetValue(pathName, out context)) {
-					context = Handler.CreateContext(service.client, pathName);
-					contexts[pathName] = context;
-				}
-
-				return context;
-			}
-
-			public PathTransaction CreateTransaction(string pathName) {
-				IPathContext context = GetContext(pathName);
-				IPathTransaction t = context.CreateTransaction();
-				PathTransaction transaction = new PathTransaction(service, ++connId, context, t);
-				transactions[transaction.Id] = transaction;
-				return transaction;
-			}
-
-			public PathTransaction GetTransaction(int id) {
-				PathTransaction transaction;
-				if (transactions.TryGetValue(id, out transaction))
-					return transaction;
-				return null;
-			}
-
-			public void RemoveTransaction(PathTransaction transaction) {
-				bool removed = transactions.Remove(transaction.Id);
-				if (!removed)
-					throw new InvalidOperationException();
-			}
-		}
-
-		#endregion
-
-		#region PathTransaction
-
-		private sealed class PathTransaction : IPathTransaction {
-			private readonly PathClientService service;
-			private readonly IPathContext context;
-			private readonly int id;
-			private readonly IPathTransaction transaction;
-
-			public PathTransaction(PathClientService service, int id, IPathContext context, IPathTransaction transaction) {
-				this.service = service;
-				this.id = id;
-				this.transaction = transaction;
-				this.context = context;
-			}
-
-			public int Id {
-				get { return id; }
-			}
-
-			public void Dispose() {
-				Transaction.Dispose();
-
-				HandlerContainer container = service.GetMethodHandler(context.PathName);
-				container.RemoveTransaction(this);
-
-				service.OnTransactionDisposed(context.PathName, Transaction);
-			}
-
-			public IPathContext Context {
-				get { return context; }
-			}
-
-			public IPathTransaction Transaction {
-				get { return transaction; }
-			}
-
-			public DataAddress Commit() {
-				DataAddress address = Transaction.Commit();
-
-				HandlerContainer container = service.GetMethodHandler(context.PathName);
-				container.RemoveTransaction(this);
-
-				service.OnTransactionCommitted(context.PathName, Transaction, address);
-				return address;
-			}
-		}
-
-		#endregion
-
-		#region DelegatedAuthorize
-
-		private class DelegatedAuthorize : IPathClientAuthorize {
-			public readonly PathClienAuthorizeDelegate Delegate;
-
-			public DelegatedAuthorize(PathClienAuthorizeDelegate wrapped) {
-				Delegate = wrapped;
-			}
-
-			public bool IsAuthorized(IIdentity identity) {
-				return Delegate(identity);
-			}
-		}
-
-		#endregion
-	}
+﻿using System;
+using System.Collections.Generic;
+using System.ComponentModel;
+using System.IO;
+using System.Reflection;
+using System.Security.Principal;
+
+using Deveel.Data.Diagnostics;
+
+namespace Deveel.Data.Net.Client {
+	public abstract class PathClientService : Component {
+		protected PathClientService(IServiceAddress address, IServiceAddress managerAddress, IServiceConnector connector) {
+			this.address = address;
+			this.managerAddress = managerAddress;
+			this.connector = connector;
+			
+			NetworkConfigSource netConfig = new NetworkConfigSource();
+			netConfig.AddNetworkNode(managerAddress);
+
+			network = new NetworkProfile(connector);
+			network.Configuration = netConfig;
+
+			log = LogManager.NetworkLogger;
+		}
+
+		~PathClientService() {
+			Dispose(false);
+		}
+
+		private readonly IServiceAddress address;
+		private readonly IServiceAddress managerAddress;
+		private readonly IServiceConnector connector;
+		private IMessageSerializer messageSerializer;
+		private readonly Logger log;
+
+		private IPathClientAuthorize authorize;
+
+		private NetworkClient client;
+		private readonly NetworkProfile network;
+		private string transactionIdKey;
+
+		private readonly Dictionary<string, string> pathTypes = new Dictionary<string, string>();
+		private readonly List<HandlerContainer> handlers = new List<HandlerContainer>();
+
+		protected IServiceConnector Connector {
+			get { return connector; }
+		}
+
+		protected IServiceAddress ManagerAddress {
+			get { return managerAddress; }
+		}
+
+		protected IServiceAddress Address {
+			get { return address; }
+		}
+
+		protected NetworkClient Client {
+			get { return client; }
+		}
+
+		protected abstract string Type { get; }
+
+		protected Logger Logger {
+			get { return log; }
+		}
+
+		public virtual IMessageSerializer MessageSerializer {
+			get {
+				if (messageSerializer == null)
+					messageSerializer = new BinaryRpcMessageSerializer();
+				return messageSerializer;
+			}
+			set { messageSerializer = value; }
+		}
+
+		public virtual IPathClientAuthorize Authorize {
+			get { return authorize; }
+			set { authorize = value; }
+		}
+
+		public virtual PathClienAuthorizeDelegate AuthorizeDelegate {
+			get { return (authorize != null && authorize is DelegatedAuthorize) ? ((DelegatedAuthorize) authorize).Delegate : null; }
+			set {
+				if (value == null && (authorize != null && authorize is DelegatedAuthorize)) {
+					authorize = null;
+				} else {
+					authorize = new DelegatedAuthorize(value);
+				}
+			}
+		}
+
+		public bool IsConnected {
+			get { return client != null && client.IsConnected; }
+		}
+
+		public string TransactionIdKey {
+			get { return transactionIdKey; }
+			set { transactionIdKey = value; }
+		}
+
+		private void ScanForHandlers() {
+			if (handlers.Count != 0)
+				return;
+
+			Assembly[] assemblies = AppDomain.CurrentDomain.GetAssemblies();
+			for (int i = 0; i < assemblies.Length; i++) {
+				Type[] types = assemblies[i].GetTypes();
+				for (int j = 0; j < types.Length; j++) {
+					Type type = types[j];
+					if (type != typeof(IRequestHandler) &&
+					    typeof(IRequestHandler).IsAssignableFrom(type) &&
+					    !type.IsAbstract) {
+						HandleAttribute handle = Attribute.GetCustomAttribute(type, typeof(HandleAttribute)) as HandleAttribute;
+						if (handle == null)
+							continue;
+
+						handlers.Add(new HandlerContainer(this, handle.PathTypeName, type));
+					}
+				}
+			}
+		}
+
+		private void GetPathProfiles() {
+			network.Refresh();
+			
+			PathProfile[] profiles = network.GetPaths();
+			for (int i = 0; i < profiles.Length; i++) {
+				PathProfile path = profiles[i];
+				pathTypes[path.Path] = path.PathType;
+			}
+		}
+
+		private HandlerContainer DoGetMethodHandler(string pathName, int tryCount) {
+			string pathTypeName;
+			if (!pathTypes.TryGetValue(pathName, out pathTypeName)) {
+				if (tryCount == 0) {
+					GetPathProfiles();
+					return DoGetMethodHandler(pathName, tryCount + 1);
+				}
+
+				return null;
+			}
+
+			for (int i = 0; i < handlers.Count; i++) {
+				HandlerContainer container = handlers[i];
+				if (container.PathTypeName == pathTypeName)
+					return container;
+			}
+
+			return null;
+		}
+
+		private HandlerContainer GetMethodHandler(string pathName) {
+			return DoGetMethodHandler(pathName, 0);
+		}
+
+		protected virtual void OnInit() {
+		}
+
+		private ClientRequestMessage GetMethodRequest(RequestType type, PathTransaction transaction, Stream requestStream) {
+			ClientRequestMessage request = new ClientRequestMessage(Type, type, transaction.Transaction);
+			if (requestStream != null) {
+				Message streamedRequest = MessageSerializer.Deserialize(requestStream, MessageType.Request);
+				foreach(KeyValuePair<string, object> attribute in streamedRequest.Attributes) {
+					request.Attributes.Add(attribute.Key, attribute.Value);
+				}
+				foreach(MessageArgument argument in streamedRequest.Arguments) {
+					request.Arguments.Add(argument);
+				}
+			}
+			return request;
+		}
+
+		protected ResponseMessage HandleRequest(RequestType type, string pathName, IDictionary<string, object> args, Stream requestStream) {
+			//TODO: allow having multiple handlers for the service ...
+			HandlerContainer handler = GetMethodHandler(pathName);
+			if (handler == null)
+				throw new InvalidOperationException("No handler was found for the path '" + pathName + "' in this context.");
+
+			if (!handler.Handler.CanHandleClientType(Type))
+				throw new InvalidOperationException("The handler for the path '" + pathName + "' cannot support client of type '" + Type + "'.");
+
+			IPathTransaction transaction;
+
+			if (TransactionIdKey != null && (args != null && args.ContainsKey(TransactionIdKey))) {
+				int tid = Convert.ToInt32(args[TransactionIdKey]);
+				transaction = GetTransaction(pathName, tid);
+			} else {
+				transaction = CreateTransaction(pathName);
+			}
+
+			ClientRequestMessage request = GetMethodRequest(type, ((PathTransaction) transaction), requestStream);
+			if (args != null) {
+				foreach(KeyValuePair<string, object> pair in args) {
+					request.Attributes.Add(pair.Key, pair.Value);
+				}
+			}
+			request.Seal();
+			return handler.Handler.HandleRequest(request);
+		}
+		
+		protected ResponseMessage HandleRequest(RequestType type, string pathName, Stream requestStream) {
+			return HandleRequest(type, pathName, null, requestStream);
+		}
+
+		protected IPathTransaction CreateTransaction(string pathName) {
+			HandlerContainer container = GetMethodHandler(pathName);
+			if (container == null)
+				throw new InvalidOperationException();
+
+			return container.CreateTransaction(pathName);
+		}
+
+		protected IPathTransaction GetTransaction(string pathName, int id) {
+			HandlerContainer container = GetMethodHandler(pathName);
+			if (container == null)
+				throw new ArgumentException();
+			return container.GetTransaction(id);
+		}
+
+		protected virtual void OnTransactionCommitted(string pathName, IPathTransaction transaction, DataAddress dataAddress) {
+		}
+
+		protected virtual void OnTransactionDisposed(string pathName, IPathTransaction transaction) {
+		}
+
+		public void Init() {
+			ScanForHandlers();
+
+			client = new NetworkClient(managerAddress, connector);
+			client.Connect();
+
+			OnInit();
+		}
+
+		#region HandlerContainer
+
+		private class HandlerContainer {
+			private readonly PathClientService service;
+			private readonly string pathTypeName;
+			private readonly Type handlerType;
+			private IRequestHandler handler;
+			private readonly Dictionary<string, IPathContext> contexts;
+
+			private int connId = -1;
+			private readonly Dictionary<int, PathTransaction> transactions = new Dictionary<int, PathTransaction>();
+
+			public HandlerContainer(PathClientService service, string pathTypeName, Type handlerType) {
+				this.service = service;
+				this.pathTypeName = pathTypeName;
+				this.handlerType = handlerType;
+				contexts = new Dictionary<string, IPathContext>();
+			}
+
+			public string PathTypeName {
+				get { return pathTypeName; }
+			}
+
+			public IRequestHandler Handler {
+				get {
+					if (handler == null)
+						handler = Activator.CreateInstance(handlerType, true) as IRequestHandler;
+					return handler;
+				}
+			}
+
+			public IPathContext GetContext(string pathName) {
+				IPathContext context;
+				if (!contexts.TryGetValue(pathName, out context)) {
+					context = Handler.CreateContext(service.client, pathName);
+					contexts[pathName] = context;
+				}
+
+				return context;
+			}
+
+			public PathTransaction CreateTransaction(string pathName) {
+				IPathContext context = GetContext(pathName);
+				IPathTransaction t = context.CreateTransaction();
+				PathTransaction transaction = new PathTransaction(service, ++connId, context, t);
+				transactions[transaction.Id] = transaction;
+				return transaction;
+			}
+
+			public PathTransaction GetTransaction(int id) {
+				PathTransaction transaction;
+				if (transactions.TryGetValue(id, out transaction))
+					return transaction;
+				return null;
+			}
+
+			public void RemoveTransaction(PathTransaction transaction) {
+				bool removed = transactions.Remove(transaction.Id);
+				if (!removed)
+					throw new InvalidOperationException();
+			}
+		}
+
+		#endregion
+
+		#region PathTransaction
+
+		private sealed class PathTransaction : IPathTransaction {
+			private readonly PathClientService service;
+			private readonly IPathContext context;
+			private readonly int id;
+			private readonly IPathTransaction transaction;
+
+			public PathTransaction(PathClientService service, int id, IPathContext context, IPathTransaction transaction) {
+				this.service = service;
+				this.id = id;
+				this.transaction = transaction;
+				this.context = context;
+			}
+
+			public int Id {
+				get { return id; }
+			}
+
+			public void Dispose() {
+				Transaction.Dispose();
+
+				HandlerContainer container = service.GetMethodHandler(context.PathName);
+				container.RemoveTransaction(this);
+
+				service.OnTransactionDisposed(context.PathName, Transaction);
+			}
+
+			public IPathContext Context {
+				get { return context; }
+			}
+
+			public IPathTransaction Transaction {
+				get { return transaction; }
+			}
+
+			public DataAddress Commit() {
+				DataAddress address = Transaction.Commit();
+
+				HandlerContainer container = service.GetMethodHandler(context.PathName);
+				container.RemoveTransaction(this);
+
+				service.OnTransactionCommitted(context.PathName, Transaction, address);
+				return address;
+			}
+		}
+
+		#endregion
+
+		#region DelegatedAuthorize
+
+		private class DelegatedAuthorize : IPathClientAuthorize {
+			public readonly PathClienAuthorizeDelegate Delegate;
+
+			public DelegatedAuthorize(PathClienAuthorizeDelegate wrapped) {
+				Delegate = wrapped;
+			}
+
+			public bool IsAuthorized(IIdentity identity) {
+				return Delegate(identity);
+			}
+		}
+
+		#endregion
+	}
 }