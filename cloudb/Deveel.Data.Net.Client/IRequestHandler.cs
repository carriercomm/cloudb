﻿using System;

namespace Deveel.Data.Net.Client {
	public interface IRequestHandler {
		IPathContext CreateContext(NetworkClient client, string pathName);

		bool CanHandleClientType(string clientType);

<<<<<<< HEAD
		MessageResponse HandleRequest(ClientMessageRequest request);
=======
		ResponseMessage HandleRequest(RequestMessage request);
>>>>>>> 1ab44f10
	}
}<|MERGE_RESOLUTION|>--- conflicted
+++ resolved
@@ -1,15 +1,11 @@
-﻿using System;
-
-namespace Deveel.Data.Net.Client {
-	public interface IRequestHandler {
-		IPathContext CreateContext(NetworkClient client, string pathName);
-
-		bool CanHandleClientType(string clientType);
-
-<<<<<<< HEAD
-		MessageResponse HandleRequest(ClientMessageRequest request);
-=======
-		ResponseMessage HandleRequest(RequestMessage request);
->>>>>>> 1ab44f10
-	}
+﻿using System;
+
+namespace Deveel.Data.Net.Client {
+	public interface IRequestHandler {
+		IPathContext CreateContext(NetworkClient client, string pathName);
+
+		bool CanHandleClientType(string clientType);
+
+		ResponseMessage HandleRequest(ClientRequestMessage request);
+	}
 }